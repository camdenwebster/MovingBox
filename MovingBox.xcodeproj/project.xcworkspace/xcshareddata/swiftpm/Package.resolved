{
<<<<<<< HEAD
  "originHash" : "6d2159294e266919a7d4db764ca9bca0c5ade82ee93d93f4b00b10a932bd0fea",
=======
  "originHash" : "12287a5fad134d2690d0c073988e8bf7ee781b960bae6913cf6c2c298f5b8032",
>>>>>>> 688f2d3f
  "pins" : [
    {
      "identity" : "ios-backports",
      "kind" : "remoteSourceControl",
      "location" : "https://github.com/superwall/iOS-Backports",
      "state" : {
        "revision" : "06fccbe8fd9c16ab967a71abe50db99d272cfaf4",
        "version" : "0.1.5"
      }
    },
    {
      "identity" : "purchases-ios-spm",
      "kind" : "remoteSourceControl",
      "location" : "https://github.com/RevenueCat/purchases-ios-spm.git",
      "state" : {
        "revision" : "d9155fd20755ce900878275d56e4878c7fdfe2c1",
        "version" : "5.34.0"
      }
    },
    {
      "identity" : "sentry-cocoa",
      "kind" : "remoteSourceControl",
      "location" : "https://github.com/getsentry/sentry-cocoa/",
      "state" : {
        "revision" : "156495496cb101e2f0a6b059f12dafcff1912197",
        "version" : "8.54.0"
      }
    },
    {
      "identity" : "swift-custom-dump",
      "kind" : "remoteSourceControl",
      "location" : "https://github.com/pointfreeco/swift-custom-dump",
      "state" : {
        "revision" : "82645ec760917961cfa08c9c0c7104a57a0fa4b1",
        "version" : "1.3.3"
      }
    },
    {
      "identity" : "swift-snapshot-testing",
      "kind" : "remoteSourceControl",
      "location" : "https://github.com/pointfreeco/swift-snapshot-testing.git",
      "state" : {
        "revision" : "d7e40607dcd6bc26543f5d9433103f06e0b28f8f",
        "version" : "1.18.6"
      }
    },
    {
      "identity" : "swift-syntax",
      "kind" : "remoteSourceControl",
      "location" : "https://github.com/swiftlang/swift-syntax",
      "state" : {
        "revision" : "f99ae8aa18f0cf0d53481901f88a0991dc3bd4a2",
        "version" : "601.0.1"
      }
    },
    {
      "identity" : "swiftsdk",
      "kind" : "remoteSourceControl",
      "location" : "https://github.com/TelemetryDeck/SwiftSDK.git",
      "state" : {
        "revision" : "a7fd1eb469589a3c8fd8cc3abe19b092b5d674dc",
        "version" : "2.9.4"
      }
    },
    {
      "identity" : "xctest-dynamic-overlay",
      "kind" : "remoteSourceControl",
      "location" : "https://github.com/pointfreeco/xctest-dynamic-overlay",
      "state" : {
        "revision" : "b2ed9eabefe56202ee4939dd9fc46b6241c88317",
        "version" : "1.6.1"
      }
    },
    {
      "identity" : "zipfoundation",
      "kind" : "remoteSourceControl",
      "location" : "https://github.com/weichsel/ZIPFoundation.git",
      "state" : {
        "revision" : "02b6abe5f6eef7e3cbd5f247c5cc24e246efcfe0",
        "version" : "0.9.19"
      }
    }
  ],
  "version" : 3
}<|MERGE_RESOLUTION|>--- conflicted
+++ resolved
@@ -1,9 +1,5 @@
 {
-<<<<<<< HEAD
-  "originHash" : "6d2159294e266919a7d4db764ca9bca0c5ade82ee93d93f4b00b10a932bd0fea",
-=======
   "originHash" : "12287a5fad134d2690d0c073988e8bf7ee781b960bae6913cf6c2c298f5b8032",
->>>>>>> 688f2d3f
   "pins" : [
     {
       "identity" : "ios-backports",
