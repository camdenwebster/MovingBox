--- conflicted
+++ resolved
@@ -115,8 +115,6 @@
 			isa = PBXFileSystemSynchronizedBuildFileExceptionSet;
 			membershipExceptions = (
 				Base.template.xcconfig,
-<<<<<<< HEAD
-=======
 				Base.xcconfig,
 				local_config.sh,
 			);
@@ -133,7 +131,6 @@
 			isa = PBXFileSystemSynchronizedBuildFileExceptionSet;
 			membershipExceptions = (
 				CLAUDE.md,
->>>>>>> 688f2d3f
 			);
 			target = 1942DC792BF391CB00734AF4 /* MovingBox */;
 		};
