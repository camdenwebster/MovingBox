import Testing
import Foundation
@testable import MovingBox

@MainActor
@Suite struct InventoryItemModelTests {
    
    @Test("Test item initialization with default values")
    func testDefaultItemInitialization() async throws {
        let item = InventoryItem()
        
        #expect(item.title == "")
        #expect(item.quantityString == "1")
        #expect(item.quantityInt == 1)
        #expect(item.desc == "")
        #expect(item.serial == "")
        #expect(item.model == "")
        #expect(item.make == "")
        #expect(item.price == Decimal.zero)
        #expect(item.insured == false)
        #expect(item.assetId == "")
        #expect(item.notes == "")
        #expect(item.hasUsedAI == false)
        #expect(item.aiAnalysisCount == 0)
    }
    
    @Test("Test item initialization with custom values")
    func testCustomItemInitialization() async throws {
        let testItem = InventoryItem()
        
        testItem.title = "Test Item"
        testItem.quantityString = "1"
        testItem.quantityInt = 1
        testItem.desc = "Test Description"
        testItem.serial = "123ABC"
        testItem.model = "TestModel"
        testItem.make = "TestMake"
        testItem.price = Decimal(string: "99.99")!
        testItem.insured = false
        testItem.assetId = "TEST123"
        testItem.notes = "Test notes"
        
        #expect(testItem.title == "Test Item")
        #expect(testItem.quantityString == "1")
        #expect(testItem.quantityInt == 1)
        #expect(testItem.desc == "Test Description")
        #expect(testItem.serial == "123ABC")
        #expect(testItem.model == "TestModel")
        #expect(testItem.make == "TestMake")
        #expect(testItem.price == Decimal(string: "99.99"))
        #expect(testItem.insured == false)
        #expect(testItem.assetId == "TEST123")
        #expect(testItem.notes == "Test notes")
    }
    
    @Test("Test quantity validation with invalid input")
    func testInvalidQuantityValidation() async throws {
        let item = InventoryItem()
        item.quantityString = "abc"
        
        #expect(item.isInteger == false)
        item.validateQuantityInput()
        #expect(item.showInvalidQuantityAlert == true)
        #expect(item.quantityInt == 1) // Should maintain default value
    }
    
    @Test("Test quantity validation with valid input")
    func testValidQuantityValidation() async throws {
        let item = InventoryItem()
        item.quantityString = "5"
        
        #expect(item.isInteger == true)
        item.validateQuantityInput()
        #expect(item.showInvalidQuantityAlert == false)
        #expect(item.quantityInt == 5)
    }
    
    @Test("Test item total value calculation")
    func testItemTotalValue() async throws {
        let testItem = InventoryItem()
        testItem.price = Decimal(string: "99.99")!
        testItem.quantityInt = 3
        
        let expectedTotal = Decimal(string: "299.97")
        #expect(testItem.price * Decimal(testItem.quantityInt) == expectedTotal)
    }
    
    @Test("Test quantity validation")
    func testQuantityValidation() async throws {
        let item = InventoryItem(
            title: "",
            quantityString: "abc",
            quantityInt: 1,
            desc: "",
            serial: "",
            model: "",
            make: "",
            location: nil,
            label: nil,
            price: 0,
            insured: false,
            assetId: "",
            notes: "",
            showInvalidQuantityAlert: false
        )
        
        #expect(item.isInteger == false)
        item.validateQuantityInput()
        #expect(item.showInvalidQuantityAlert == true)
        
        item.quantityString = "5"
        
        #expect(item.isInteger == true)
        item.validateQuantityInput()
        #expect(item.quantityInt == 5)
        #expect(item.showInvalidQuantityAlert == false)
    }
    
<<<<<<< HEAD
    // MARK: - AI Analysis Tracking Tests
    
    @Test("Test AI analysis count initialization")
    func testAiAnalysisCountInitialization() async throws {
        let item = InventoryItem()
        
        // Should start at 0
        #expect(item.aiAnalysisCount == 0)
        #expect(item.hasUsedAI == false)
    }
    
    @Test("Test AI analysis count tracking")
    func testAiAnalysisCountTracking() async throws {
        let item = InventoryItem()
        
        // Simulate first AI analysis
        item.hasUsedAI = true
        item.aiAnalysisCount = 1
        
        #expect(item.hasUsedAI == true)
        #expect(item.aiAnalysisCount == 1)
        
        // Simulate subsequent analyses
        item.aiAnalysisCount = 2
        #expect(item.aiAnalysisCount == 2)
        
        item.aiAnalysisCount = 3
        #expect(item.aiAnalysisCount == 3)
    }
    
    @Test("Test AI analysis count with custom initialization")
    func testAiAnalysisCountCustomInit() async throws {
        let item = InventoryItem(
            title: "Test Item",
            quantityString: "1",
            quantityInt: 1,
            desc: "Test",
            serial: "",
            model: "",
            make: "",
            location: nil,
            label: nil,
            price: 0,
            insured: false,
            assetId: "",
            notes: "",
            showInvalidQuantityAlert: false,
            hasUsedAI: true,
            aiAnalysisCount: 5
        )
        
        #expect(item.hasUsedAI == true)
        #expect(item.aiAnalysisCount == 5)
=======
    @Test("Test dashboard total value calculation with multiple items")
    func testDashboardTotalValueCalculation() async throws {
        // Create test items with different quantities and prices
        let item1 = InventoryItem()
        item1.price = Decimal(string: "10.00")!
        item1.quantityInt = 2
        
        let item2 = InventoryItem()
        item2.price = Decimal(string: "25.50")!
        item2.quantityInt = 3
        
        let item3 = InventoryItem()
        item3.price = Decimal(string: "100.00")!
        item3.quantityInt = 1
        
        let items = [item1, item2, item3]
        
        // Simulate the dashboard calculation logic
        let totalValue = items.reduce(0, { $0 + ($1.price * Decimal($1.quantityInt)) })
        
        // Expected: (10.00 * 2) + (25.50 * 3) + (100.00 * 1) = 20.00 + 76.50 + 100.00 = 196.50
        let expectedTotal = Decimal(string: "196.50")!
        #expect(totalValue == expectedTotal)
    }
    
    @Test("Test dashboard total value calculation with single item")
    func testDashboardSingleItemValueCalculation() async throws {
        // Test the example from the issue: 50 forks at $1 each should be $50
        let forks = InventoryItem()
        forks.title = "Forks"
        forks.price = Decimal(string: "1.00")!
        forks.quantityInt = 50
        
        let items = [forks]
        
        // Simulate the dashboard calculation logic
        let totalValue = items.reduce(0, { $0 + ($1.price * Decimal($1.quantityInt)) })
        
        // Expected: 1.00 * 50 = 50.00
        let expectedTotal = Decimal(string: "50.00")!
        #expect(totalValue == expectedTotal)
    }
    
    @Test("Test dashboard total value calculation with zero quantity")
    func testDashboardZeroQuantityValueCalculation() async throws {
        let item = InventoryItem()
        item.price = Decimal(string: "10.00")!
        item.quantityInt = 0
        
        let items = [item]
        
        // Simulate the dashboard calculation logic
        let totalValue = items.reduce(0, { $0 + ($1.price * Decimal($1.quantityInt)) })
        
        // Expected: 10.00 * 0 = 0.00
        let expectedTotal = Decimal.zero
        #expect(totalValue == expectedTotal)
    }
    
    @Test("Test location value calculation with multiple items")
    func testLocationValueCalculation() async throws {
        let item1 = InventoryItem()
        item1.price = Decimal(string: "15.00")!
        item1.quantityInt = 2
        
        let item2 = InventoryItem()
        item2.price = Decimal(string: "30.00")!
        item2.quantityInt = 4
        
        let items = [item1, item2]
        
        // Simulate the location calculation logic
        let totalValue = items.reduce(0, { $0 + ($1.price * Decimal($1.quantityInt)) })
        
        // Expected: (15.00 * 2) + (30.00 * 4) = 30.00 + 120.00 = 150.00
        let expectedTotal = Decimal(string: "150.00")!
        #expect(totalValue == expectedTotal)
    }
    
    @Test("Test label value calculation with multiple items")
    func testLabelValueCalculation() async throws {
        let item1 = InventoryItem()
        item1.price = Decimal(string: "5.00")!
        item1.quantityInt = 10
        
        let item2 = InventoryItem()
        item2.price = Decimal(string: "12.50")!
        item2.quantityInt = 8
        
        let items = [item1, item2]
        
        // Simulate the label calculation logic
        let totalValue = items.reduce(0, { $0 + ($1.price * Decimal($1.quantityInt)) })
        
        // Expected: (5.00 * 10) + (12.50 * 8) = 50.00 + 100.00 = 150.00
        let expectedTotal = Decimal(string: "150.00")!
        #expect(totalValue == expectedTotal)
>>>>>>> 58f0043a
    }
}<|MERGE_RESOLUTION|>--- conflicted
+++ resolved
@@ -116,7 +116,6 @@
         #expect(item.showInvalidQuantityAlert == false)
     }
     
-<<<<<<< HEAD
     // MARK: - AI Analysis Tracking Tests
     
     @Test("Test AI analysis count initialization")
@@ -170,7 +169,7 @@
         
         #expect(item.hasUsedAI == true)
         #expect(item.aiAnalysisCount == 5)
-=======
+
     @Test("Test dashboard total value calculation with multiple items")
     func testDashboardTotalValueCalculation() async throws {
         // Create test items with different quantities and prices
@@ -268,6 +267,5 @@
         // Expected: (5.00 * 10) + (12.50 * 8) = 50.00 + 100.00 = 150.00
         let expectedTotal = Decimal(string: "150.00")!
         #expect(totalValue == expectedTotal)
->>>>>>> 58f0043a
     }
 }