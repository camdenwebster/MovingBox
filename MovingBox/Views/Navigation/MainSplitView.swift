--- conflicted
+++ resolved
@@ -91,17 +91,14 @@
             ExportDataView()
         case .deleteDataView:
             DataDeletionView()
-<<<<<<< HEAD
         case .homeListView:
             HomeListView()
         case .addHomeView:
             AddHomeView()
-=======
         case .aboutView:
             AboutView()
         case .featureRequestView:
             FeatureRequestView()
->>>>>>> 8d04a987
         }
     }
 
