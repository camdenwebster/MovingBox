--- conflicted
+++ resolved
@@ -35,7 +35,6 @@
     @State private var showingPaywall = false
     @State private var showItemCreationFlow = false
 
-<<<<<<< HEAD
     // MARK: - Initializer
 
     init(home: Home? = nil) {
@@ -48,8 +47,6 @@
         specificHome ?? homes.first { $0.isPrimary } ?? homes.last
     }
 
-=======
->>>>>>> 8d04a987
     private var home: Home? {
         return displayHome
     }
