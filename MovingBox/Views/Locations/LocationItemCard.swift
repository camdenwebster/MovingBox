//
//  LocationItemCard.swift
//  MovingBox
//
//  Created by Camden Webster on 6/6/24.
//

import SwiftUI

struct LocationItemCard: View {
    var location: InventoryLocation
    var showCost: Bool = false
    @State private var thumbnail: UIImage?
    @State private var loadingError: Error?
    
    private var totalReplacementCost: Decimal {
        location.inventoryItems?.reduce(0, { $0 + $1.price }) ?? 0
    }
    
    var body: some View {
        VStack(spacing: 0) {
            // Photo section
            Group {
<<<<<<< HEAD
                if let thumbnail {
                    Image(uiImage: thumbnail)
                        .resizable()
                        .aspectRatio(contentMode: .fill)
                        .frame(height: 100)
                        .clipped()
=======
                if thumbnail != nil {
                    AsyncImage(url: location.thumbnailURL) { image in
                        image
                            .resizable()
                            .aspectRatio(contentMode: .fill)
                            .clipped()
                    } placeholder: {
                        Rectangle()
                            .fill(Color(.systemGray5))
                            .overlay {
                                ProgressView()
                                    .scaleEffect(0.8)
                                    .tint(.secondary)
                            }
                    }
>>>>>>> 044e4d1b
                } else {
                    Rectangle()
                        .fill(Color(.systemGray5))
                        .frame(width: 160, height: 100)
                        .overlay(
                            Image(systemName: "photo")
                                .font(.system(size: 40))
                                .foregroundStyle(.secondary)
                        )
                }
            }
            .task(id: location.imageURL) {
                do {
                    thumbnail = try await location.thumbnail
                } catch {
                    loadingError = error
                    thumbnail = nil
                }
            }
            
            // Location details
            VStack(alignment: .leading) {
                Text(location.name)
                    .font(.headline)
                    .fontWeight(.semibold)
                    .foregroundStyle(Color(.label))
                HStack {
                    Text("Items")
                        .font(.subheadline)
                        .foregroundStyle(Color(.secondaryLabel))
                    Spacer()
                    Text("\(location.inventoryItems?.count ?? 0)")
                        .fontWeight(.medium)
                        .foregroundStyle(Color(.label))
                }
                HStack {
                    Text("Value")
                        .font(.subheadline)
                        .foregroundStyle(Color(.secondaryLabel))
                    Spacer()
                    Text(CurrencyFormatter.format(totalReplacementCost))
                        .font(.caption)
                        .fontWeight(.medium)
                        .foregroundStyle(Color(.label))
                }
            }
            .padding(.horizontal, 12)
            .padding(.vertical, 8)
        }
        .clipShape(RoundedRectangle(cornerRadius: 12))
        .background(RoundedRectangle(cornerRadius: 12)
            .fill(Color(.secondarySystemGroupedBackground))
            .shadow(color: .black.opacity(0.1), radius: 2, x: 0, y: 1))
        .padding(1)
    }
}

#Preview {
    do {
        let previewer = try Previewer()
        return LocationItemCard(location: previewer.location)
            .modelContainer(previewer.container)
    } catch {
        return Text("Failed to create preview: \(error.localizedDescription)")
    }
}<|MERGE_RESOLUTION|>--- conflicted
+++ resolved
@@ -21,19 +21,12 @@
         VStack(spacing: 0) {
             // Photo section
             Group {
-<<<<<<< HEAD
-                if let thumbnail {
-                    Image(uiImage: thumbnail)
-                        .resizable()
-                        .aspectRatio(contentMode: .fill)
-                        .frame(height: 100)
-                        .clipped()
-=======
                 if thumbnail != nil {
                     AsyncImage(url: location.thumbnailURL) { image in
                         image
                             .resizable()
                             .aspectRatio(contentMode: .fill)
+                            .frame(height: 100)
                             .clipped()
                     } placeholder: {
                         Rectangle()
@@ -44,7 +37,6 @@
                                     .tint(.secondary)
                             }
                     }
->>>>>>> 044e4d1b
                 } else {
                     Rectangle()
                         .fill(Color(.systemGray5))
