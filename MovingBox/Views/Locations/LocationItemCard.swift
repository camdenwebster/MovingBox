//
//  LocationItemCard.swift
//  MovingBox
//
//  Created by Camden Webster on 6/6/24.
//

import SwiftUI

extension View {
    var recommendedCardShape: some Shape {
        if #available(iOS 16.0, *) {
            return RoundedRectangle(cornerRadius: 12, style: .continuous)
        } else {
            return RoundedRectangle(cornerRadius: 12, style: .circular)
        }
    }
}

struct LocationItemCard: View {
    var location: InventoryLocation
    var showCost: Bool = false
    @State private var thumbnail: UIImage?
    @State private var loadingError: Error?
    
    private var totalReplacementCost: Decimal {
        location.inventoryItems?.reduce(0, { $0 + ($1.price * Decimal($1.quantityInt)) }) ?? 0
    }
    
    var body: some View {
        VStack(spacing: 0) {
            // Photo section
            Group {
                if let thumbnail {
                    AsyncImage(url: location.thumbnailURL) { image in
                        image
                            .resizable()
                            .aspectRatio(contentMode: .fill)
                            .clipped()
                    } placeholder: {
                        Rectangle()
                            .fill(Color(.systemGray5))
                            .overlay {
                                ProgressView()
                                    .scaleEffect(0.8)
                                    .tint(.secondary)
                            }
                    }
                } else {
                    Rectangle()
                        .fill(Color(.systemGray5))
                        .overlay(
                            Image(systemName: "photo")
                                .font(.system(size: 40))
                                .foregroundStyle(.secondary)
                        )
                }
            }
<<<<<<< HEAD
            .frame(height: 120)
=======
            .frame(height: 100)
>>>>>>> 688f2d3f
            .task(id: location.imageURL) {
                do {
                    thumbnail = try await location.thumbnail
                } catch {
                    loadingError = error
                    thumbnail = nil
                }
            }
            
            // Location details
            VStack(alignment: .leading) {
                Text(location.name)
                    .font(.headline)
                    .fontWeight(.semibold)
                    .foregroundStyle(Color(.label))
                HStack {
                    Text("Items")
                        .font(.subheadline)
                        .foregroundStyle(Color(.secondaryLabel))
                    Spacer()
                    Text("\(location.inventoryItems?.count ?? 0)")
                        .fontWeight(.medium)
                        .foregroundStyle(Color(.label))
                }
                HStack {
                    Text("Value")
                        .font(.subheadline)
                        .foregroundStyle(Color(.secondaryLabel))
                    Spacer()
                    Text(CurrencyFormatter.format(totalReplacementCost))
                        .font(.caption)
                        .fontWeight(.medium)
                        .foregroundStyle(Color(.label))
                }
            }
            .padding(.horizontal)
            .padding(.vertical)
        }
        .clipShape(RoundedRectangle(cornerRadius: UIConstants.cornerRadius))
        .background(RoundedRectangle(cornerRadius: UIConstants.cornerRadius)
            .fill(Color(.secondarySystemGroupedBackground))
            .shadow(color: .black.opacity(0.1), radius: 2, x: 0, y: 1))
        .padding(1)
    }
}

#Preview {
    do {
        let previewer = try Previewer()
        return LocationItemCard(location: previewer.location)
            .modelContainer(previewer.container)
    } catch {
        return Text("Failed to create preview: \(error.localizedDescription)")
    }
}<|MERGE_RESOLUTION|>--- conflicted
+++ resolved
@@ -56,11 +56,7 @@
                         )
                 }
             }
-<<<<<<< HEAD
-            .frame(height: 120)
-=======
             .frame(height: 100)
->>>>>>> 688f2d3f
             .task(id: location.imageURL) {
                 do {
                     thumbnail = try await location.thumbnail
