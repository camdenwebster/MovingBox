//
//  MultiItemSelectionViewModel.swift
//  MovingBox
//
//  Created by Claude Code on 9/19/25.
//

import SwiftUI
import SwiftData
import Foundation

// MARK: - Supporting Types

/// Custom error type for inventory item creation
enum InventoryItemCreationError: Error {
    case noImagesProvided
    case imageProcessingFailed
    case contextSaveFailure
    case invalidItemData
    
    var localizedDescription: String {
        switch self {
        case .noImagesProvided:
            return "No images provided for item creation"
        case .imageProcessingFailed:
            return "Failed to process item images"
        case .contextSaveFailure:
            return "Failed to save item to database"
        case .invalidItemData:
            return "Invalid item data provided"
        }
    }
}

@Observable
@MainActor
final class MultiItemSelectionViewModel {

    // MARK: - Properties

    /// The analysis response containing detected items
    let analysisResponse: MultiItemAnalysisResponse

    /// Images used for analysis
    var images: [UIImage]

    /// Location to assign to created items
    var location: InventoryLocation?

    /// SwiftData context for saving items
    let modelContext: ModelContext

    /// Settings manager for accessing active home
    var settingsManager: SettingsManager?

    /// Currently detected items from analysis
    var detectedItems: [DetectedInventoryItem] {
        analysisResponse.safeItems
    }

    /// Currently selected items for creation
    var selectedItems: Set<String> = []

    /// Current card index in the carousel
    var currentCardIndex: Int = 0

    /// Whether the view is currently processing item creation
    var isProcessingSelection: Bool = false

    /// Progress of item creation (0.0 to 1.0)
    var creationProgress: Double = 0.0

    /// Error message if item creation fails
    var errorMessage: String?
    
    // MARK: - Computed Properties
    
    /// Whether there are no detected items
    var hasNoItems: Bool {
        detectedItems.isEmpty
    }
    
    /// Number of selected items
    var selectedItemsCount: Int {
        selectedItems.count
    }
    
    /// Whether user can go to previous card
    var canGoToPreviousCard: Bool {
        currentCardIndex > 0
    }
    
    /// Whether user can go to next card
    var canGoToNextCard: Bool {
        currentCardIndex < detectedItems.count - 1
    }
    
    /// Current card item (if valid index)
    var currentItem: DetectedInventoryItem? {
        guard currentCardIndex < detectedItems.count else { return nil }
        return detectedItems[currentCardIndex]
    }
    
    // MARK: - Initialization
    
    init(
        analysisResponse: MultiItemAnalysisResponse,
        images: [UIImage],
        location: InventoryLocation?,
        modelContext: ModelContext
    ) {
        self.analysisResponse = analysisResponse
        self.images = images
        self.location = location
        self.modelContext = modelContext
    }
    
    // MARK: - Location Management

    /// Update the selected location for items
    func updateSelectedLocation(_ newLocation: InventoryLocation?) {
        self.location = newLocation
    }

    // MARK: - Card Navigation

    /// Navigate to the next card
    func goToNextCard() {
        guard canGoToNextCard else { return }
        currentCardIndex += 1
    }
    
    /// Navigate to the previous card
    func goToPreviousCard() {
        guard canGoToPreviousCard else { return }
        currentCardIndex -= 1
    }
    
    /// Jump to a specific card index
    func goToCard(at index: Int) {
        guard index >= 0 && index < detectedItems.count else { return }
        currentCardIndex = index
    }
    
    // MARK: - Item Selection
    
    /// Check if an item is currently selected
    func isItemSelected(_ item: DetectedInventoryItem) -> Bool {
        selectedItems.contains(item.id)
    }
    
    /// Toggle selection state of an item
    func toggleItemSelection(_ item: DetectedInventoryItem) {
        if selectedItems.contains(item.id) {
            selectedItems.remove(item.id)
        } else {
            selectedItems.insert(item.id)
        }
    }
    
    /// Select all detected items
    func selectAllItems() {
        selectedItems = Set(detectedItems.map { $0.id })
    }
    
    /// Deselect all items
    func deselectAllItems() {
        selectedItems.removeAll()
    }
    
    // MARK: - Item Creation
    
    /// Create InventoryItems from selected detected items
    func createSelectedInventoryItems() async throws -> [InventoryItem] {
        guard !images.isEmpty else {
            throw InventoryItemCreationError.noImagesProvided
        }
        
        guard !selectedItems.isEmpty else {
            return []
        }
        
        isProcessingSelection = true
        creationProgress = 0.0
        errorMessage = nil
        
        // Fetch existing labels to match against categories
        let existingLabels = (try? modelContext.fetch(FetchDescriptor<InventoryLabel>())) ?? []
        
        var createdItems: [InventoryItem] = []
        let selectedDetectedItems = detectedItems.filter { selectedItems.contains($0.id) }
        let totalItems = selectedDetectedItems.count
        
        do {
            for (index, detectedItem) in selectedDetectedItems.enumerated() {
                // Update progress
                creationProgress = Double(index) / Double(totalItems)
                
                // Find matching label for this item's category
                let matchingLabel = findMatchingLabel(for: detectedItem.category, in: existingLabels)
                
                // Create inventory item with matched label
                let inventoryItem = try await createInventoryItem(from: detectedItem, label: matchingLabel)
                createdItems.append(inventoryItem)
                
                // Small delay for UI feedback
                try await Task.sleep(nanoseconds: 100_000_000) // 0.1 seconds
            }
            
            // Final progress update
            creationProgress = 1.0
            
            // Save all items to context
            try modelContext.save()
            
            // Reset processing flag on success
            isProcessingSelection = false
            
            return createdItems
            
        } catch {
            // Provide user-friendly error message
            let userMessage: String
            if let imageError = error as? OptimizedImageManager.ImageError {
                switch imageError {
                case .compressionFailed:
                    userMessage = "Failed to compress images. Please try again with different photos."
                case .invalidImageData:
                    userMessage = "Invalid image data. Please use a different photo."
                case .iCloudNotAvailable:
                    userMessage = "iCloud is not available. Please check your iCloud settings or try again later."
                case .invalidBaseURL:
                    userMessage = "Storage configuration error. Please restart the app."
                }
            } else if let nsError = error as NSError? {
                // File system errors
                if nsError.domain == NSCocoaErrorDomain {
                    switch nsError.code {
                    case NSFileWriteOutOfSpaceError:
                        userMessage = "Not enough storage space available. Please free up some space and try again."
                    case NSFileWriteNoPermissionError:
                        userMessage = "Permission denied. Please check app permissions in Settings."
                    case NSFileWriteVolumeReadOnlyError:
                        userMessage = "Storage is read-only. Please check your device settings."
                    default:
                        userMessage = "Failed to save images: \(nsError.localizedDescription)"
                    }
                } else {
                    userMessage = error.localizedDescription
                }
            } else {
                userMessage = error.localizedDescription
            }

            errorMessage = userMessage
            isProcessingSelection = false
            print("❌ Multi-item creation failed: \(error)")
            throw error
        }
    }
    
    // MARK: - Private Methods
    
    /// Create a single InventoryItem from a DetectedInventoryItem
    private func createInventoryItem(from detectedItem: DetectedInventoryItem, label: InventoryLabel?) async throws -> InventoryItem {
        // Create new inventory item
        let inventoryItem = InventoryItem(
            title: detectedItem.title.isEmpty ? "Untitled Item" : detectedItem.title,
            quantityString: "1",
            quantityInt: 1,
            desc: detectedItem.description,
            serial: "",
            model: detectedItem.model,
            make: detectedItem.make,
            location: location,
            label: label,
            price: parsePrice(from: detectedItem.estimatedPrice),
            insured: false,
            assetId: "",
            notes: "Detected via AI with \(formattedConfidence(detectedItem.confidence)) confidence",
            showInvalidQuantityAlert: false
        )
        
        // Generate unique ID for this item
        let itemId = UUID().uuidString
        
        do {
            // Save primary image
            if let primaryImage = images.first {
                let primaryImageURL = try await OptimizedImageManager.shared.saveImage(primaryImage, id: itemId)
                inventoryItem.imageURL = primaryImageURL
            }

            // Save secondary images if available
            if images.count > 1 {
                let secondaryImages = Array(images.dropFirst())
                let secondaryURLs = try await OptimizedImageManager.shared.saveSecondaryImages(secondaryImages, itemId: itemId)
                inventoryItem.secondaryPhotoURLs = secondaryURLs
            }
<<<<<<< HEAD
            
            // Assign active home if item has no location or location has no home
            if inventoryItem.location == nil || inventoryItem.location?.home == nil {
                // Get active home from SettingsManager
                if let activeHomeIdString = settingsManager?.activeHomeId,
                   let activeHomeId = UUID(uuidString: activeHomeIdString) {
                    let homeDescriptor = FetchDescriptor<Home>(predicate: #Predicate<Home> { $0.id == activeHomeId })
                    if let activeHome = try? modelContext.fetch(homeDescriptor).first {
                        inventoryItem.home = activeHome
                    } else {
                        // Fallback to primary home
                        let primaryHomeDescriptor = FetchDescriptor<Home>(predicate: #Predicate { $0.isPrimary })
                        if let primaryHome = try? modelContext.fetch(primaryHomeDescriptor).first {
                            inventoryItem.home = primaryHome
                        }
                    }
                } else {
                    // Fallback to primary home
                    let homeDescriptor = FetchDescriptor<Home>(predicate: #Predicate { $0.isPrimary })
                    if let primaryHome = try? modelContext.fetch(homeDescriptor).first {
                        inventoryItem.home = primaryHome
                    }
                }
            }
=======
>>>>>>> 7d712e7d

            // Insert into context
            modelContext.insert(inventoryItem)

            // Track telemetry
            TelemetryManager.shared.trackInventoryItemAdded(name: inventoryItem.title)

            return inventoryItem

        } catch {
            // Preserve the actual error message for better debugging
            print("❌ Failed to save images for item: \(error.localizedDescription)")
            throw error
        }
    }
    
    /// Parse price string to Decimal
    private func parsePrice(from priceString: String) -> Decimal {
        guard !priceString.isEmpty else { return Decimal.zero }
        
        // Remove currency symbols and commas
        let cleanedString = priceString
            .replacingOccurrences(of: "$", with: "")
            .replacingOccurrences(of: ",", with: "")
            .trimmingCharacters(in: .whitespaces)
        
        return Decimal(string: cleanedString) ?? Decimal.zero
    }
    
    /// Format confidence as percentage string
    private func formattedConfidence(_ confidence: Double) -> String {
        let percentage = Int(confidence * 100)
        return "\(percentage)%"
    }
    
    /// Find matching label for a given category from existing labels
    private func findMatchingLabel(for category: String, in labels: [InventoryLabel]) -> InventoryLabel? {
        guard !category.isEmpty else { return nil }
        return labels.first { $0.name.lowercased() == category.lowercased() }
    }
    
    /// Get the label that would be matched for a detected item (for preview in card)
    func getMatchingLabel(for item: DetectedInventoryItem) -> InventoryLabel? {
        let existingLabels = (try? modelContext.fetch(FetchDescriptor<InventoryLabel>())) ?? []
        return findMatchingLabel(for: item.category, in: existingLabels)
    }
}

// MARK: - Extensions

extension DetectedInventoryItem {
    /// Formatted confidence percentage
    var formattedConfidence: String {
        let percentage = Int(confidence * 100)
        return "\(percentage)%"
    }
    
    /// Parsed price as Decimal
    var parsedPrice: Decimal {
        guard !estimatedPrice.isEmpty else { return Decimal.zero }
        
        let cleanedString = estimatedPrice
            .replacingOccurrences(of: "$", with: "")
            .replacingOccurrences(of: ",", with: "")
            .trimmingCharacters(in: .whitespaces)
        
        return Decimal(string: cleanedString) ?? Decimal.zero
    }
    
    /// Whether this item has sufficient confidence for reliable data
    var hasHighConfidence: Bool {
        confidence >= 0.8
    }
    
    /// Whether this item has basic required information
    var hasMinimumData: Bool {
        !title.isEmpty && !category.isEmpty
    }
}<|MERGE_RESOLUTION|>--- conflicted
+++ resolved
@@ -297,7 +297,6 @@
                 let secondaryURLs = try await OptimizedImageManager.shared.saveSecondaryImages(secondaryImages, itemId: itemId)
                 inventoryItem.secondaryPhotoURLs = secondaryURLs
             }
-<<<<<<< HEAD
             
             // Assign active home if item has no location or location has no home
             if inventoryItem.location == nil || inventoryItem.location?.home == nil {
@@ -322,8 +321,6 @@
                     }
                 }
             }
-=======
->>>>>>> 7d712e7d
 
             // Insert into context
             modelContext.insert(inventoryItem)
