import Foundation
import SwiftUI
import StoreKit
import RevenueCat

@MainActor
class SettingsManager: ObservableObject {
    // Keys for UserDefaults
    private enum Keys {
        static let aiModel = "aiModel"
        static let temperature = "temperature"
        static let maxTokens = "maxTokens"
        static let apiKey = "apiKey"
        static let isHighDetail = "isHighDetail"
        static let highQualityAnalysisEnabled = "highQualityAnalysisEnabled"
        static let hasLaunched = "hasLaunched"
        static let isPro = "isPro"
<<<<<<< HEAD
        static let preferredCaptureMode = "preferredCaptureMode"
=======
        static let successfulAIAnalysisCount = "successfulAIAnalysisCount"
        static let firstLaunchDate = "firstLaunchDate"
        static let hasRequestedReviewAfter30Days = "hasRequestedReviewAfter30Days"
>>>>>>> af31e077
    }
    
    // Published properties that will update the UI
    @Published var aiModel: String {
        didSet {
            UserDefaults.standard.set(aiModel, forKey: Keys.aiModel)
        }
    }
    
    @Published var temperature: Double {
        didSet {
            UserDefaults.standard.set(temperature, forKey: Keys.temperature)
        }
    }
    
    @Published var maxTokens: Int {
        didSet {
            UserDefaults.standard.set(maxTokens, forKey: Keys.maxTokens)
        }
    }
    
    @Published var apiKey: String {
        didSet {
            UserDefaults.standard.set(apiKey, forKey: Keys.apiKey)
        }
    }
    
    @Published var isHighDetail: Bool {
        didSet {
            UserDefaults.standard.set(isHighDetail, forKey: Keys.isHighDetail)
        }
    }
    
    @Published var hasLaunched: Bool {
        didSet {
            UserDefaults.standard.set(hasLaunched, forKey: Keys.hasLaunched)
        }
    }
    
    @Published var isPro: Bool {
        didSet {
            let proValue = ProcessInfo.processInfo.arguments.contains("Is-Pro") ? true : isPro
            print("📱 SettingsManager - Saving Pro status: \(proValue)")
            UserDefaults.standard.set(proValue, forKey: Keys.isPro)
        }
    }
    
    @Published var highQualityAnalysisEnabled: Bool {
        didSet {
            print("📱 SettingsManager - highQualityAnalysisEnabled changed to: \(highQualityAnalysisEnabled)")
            UserDefaults.standard.set(highQualityAnalysisEnabled, forKey: Keys.highQualityAnalysisEnabled)
        }
    }
<<<<<<< HEAD
    
    @Published var preferredCaptureMode: Int {
        didSet {
            UserDefaults.standard.set(preferredCaptureMode, forKey: Keys.preferredCaptureMode)
        }
    }
    
=======

    @Published var successfulAIAnalysisCount: Int {
        didSet {
            UserDefaults.standard.set(successfulAIAnalysisCount, forKey: Keys.successfulAIAnalysisCount)
        }
    }

    var firstLaunchDate: Date {
        get {
            if let date = UserDefaults.standard.object(forKey: Keys.firstLaunchDate) as? Date {
                return date
            } else {
                let now = Date()
                UserDefaults.standard.set(now, forKey: Keys.firstLaunchDate)
                return now
            }
        }
    }

    var hasRequestedReviewAfter30Days: Bool {
        get {
            UserDefaults.standard.bool(forKey: Keys.hasRequestedReviewAfter30Days)
        }
        set {
            UserDefaults.standard.set(newValue, forKey: Keys.hasRequestedReviewAfter30Days)
        }
    }

>>>>>>> af31e077
    // Pro feature constants
    public struct AppConstants: Sendable {
        static let maxFreeAiScans = 50
    }
    
    private let revenueCatManager = RevenueCatManager.shared
    
    // Default values
    private let defaultAIModel = "gpt-4o"
    private let defaultTemperature = 0.7
    private let defaultMaxTokens = 3000
    private let defaultApiKey = ""
    private let isHighDetailDefault = false
    private let highQualityAnalysisEnabledDefault = false
    private let hasLaunchedDefault = false
    private let preferredCaptureModeDefault = 0 // 0 = singleItem, 1 = multiItem
    
    init() {
        print("📱 SettingsManager - Starting initialization")
        print("📱 SettingsManager - Is-Pro argument present: \(ProcessInfo.processInfo.arguments.contains("Is-Pro"))")

        // Initialize with default values first
        self.aiModel = defaultAIModel
        self.temperature = defaultTemperature
        self.maxTokens = defaultMaxTokens
        self.apiKey = defaultApiKey
        self.isHighDetail = isHighDetailDefault
        self.highQualityAnalysisEnabled = highQualityAnalysisEnabledDefault
        self.hasLaunched = hasLaunchedDefault
        self.isPro = ProcessInfo.processInfo.arguments.contains("Is-Pro")
<<<<<<< HEAD
        self.preferredCaptureMode = preferredCaptureModeDefault
=======
        self.successfulAIAnalysisCount = UserDefaults.standard.integer(forKey: Keys.successfulAIAnalysisCount)
>>>>>>> af31e077
        
        print("📱 SettingsManager - Initial isPro value: \(self.isPro)")
        
        if ProcessInfo.processInfo.arguments.contains("Is-Pro") {
            print("📱 SettingsManager - Setting Pro status to true due to Is-Pro argument")
            UserDefaults.standard.set(true, forKey: Keys.isPro)
        }
        
        Task {
            await setupInitialState()
        }
    }
    
    private func setupInitialState() async {
        print("📱 SettingsManager - Beginning setupInitialState")
        print("📱 SettingsManager - Is-Pro argument present: \(ProcessInfo.processInfo.arguments.contains("Is-Pro"))")
        
        // Check launch arguments first before loading any defaults
        if ProcessInfo.processInfo.arguments.contains("Is-Pro") {
            print("📱 SettingsManager - Setting isPro to true due to launch argument")
            self.isPro = true
            UserDefaults.standard.set(true, forKey: Keys.isPro)
            // Skip RevenueCat check entirely when Is-Pro is present
            print("📱 SettingsManager - Skipping RevenueCat check due to Is-Pro argument")
            return
        }
        
        // Load other values from UserDefaults
        self.aiModel = UserDefaults.standard.string(forKey: Keys.aiModel) ?? defaultAIModel
        self.temperature = UserDefaults.standard.double(forKey: Keys.temperature)
        self.maxTokens = UserDefaults.standard.integer(forKey: Keys.maxTokens)
        self.apiKey = UserDefaults.standard.string(forKey: Keys.apiKey) ?? defaultApiKey
        self.isHighDetail = UserDefaults.standard.bool(forKey: Keys.isHighDetail)
        self.hasLaunched = UserDefaults.standard.bool(forKey: Keys.hasLaunched)
        self.preferredCaptureMode = UserDefaults.standard.integer(forKey: Keys.preferredCaptureMode)
        
        // Set high quality default based on Pro status, but allow override
        if !UserDefaults.standard.contains(key: Keys.highQualityAnalysisEnabled) {
            print("📱 SettingsManager - No saved highQualityAnalysisEnabled, setting default: \(self.isPro ? highQualityAnalysisEnabledDefault : false)")
            self.highQualityAnalysisEnabled = self.isPro ? highQualityAnalysisEnabledDefault : false
        } else {
            let savedValue = UserDefaults.standard.bool(forKey: Keys.highQualityAnalysisEnabled)
            print("📱 SettingsManager - Loading saved highQualityAnalysisEnabled: \(savedValue)")
            self.highQualityAnalysisEnabled = savedValue
        }
        
        if self.temperature == 0.0 { self.temperature = defaultTemperature }
        if self.maxTokens == 0 || self.maxTokens < 3000 { self.maxTokens = defaultMaxTokens }
        
        // Only check RevenueCat if Is-Pro is NOT present
        if !ProcessInfo.processInfo.arguments.contains("Is-Pro") {
            do {
                print("📱 SettingsManager - Checking RevenueCat status")
                let customerInfo = try await Purchases.shared.customerInfo()
                let isPro = customerInfo.entitlements["Pro"]?.isActive == true
                print("📱 SettingsManager - RevenueCat status: \(isPro)")
                self.isPro = isPro
                
                // Re-evaluate high quality setting if Pro status changed and no explicit setting exists
                if !UserDefaults.standard.contains(key: Keys.highQualityAnalysisEnabled) {
                    self.highQualityAnalysisEnabled = self.isPro ? highQualityAnalysisEnabledDefault : false
                }
            } catch {
                print("⚠️ SettingsManager - Error fetching customer info: \(error)")
                self.isPro = UserDefaults.standard.bool(forKey: Keys.isPro)
                
                // Re-evaluate high quality setting if Pro status changed and no explicit setting exists
                if !UserDefaults.standard.contains(key: Keys.highQualityAnalysisEnabled) {
                    self.highQualityAnalysisEnabled = self.isPro ? highQualityAnalysisEnabledDefault : false
                }
            }
        }
        
        print("📱 SettingsManager - Final isPro value: \(self.isPro)")
    }
    
    private func setupSubscriptionMonitoring() {
        // Listen for subscription status changes
        NotificationCenter.default.addObserver(
            forName: .subscriptionStatusChanged,
            object: nil,
            queue: .main
        ) { [weak self] notification in
            guard let self = self else { return }
            
            if let isPro = notification.userInfo?["isProActive"] as? Bool {
                print("📱 SettingsManager - Received subscription status change: isPro = \(isPro)")
                
                // Handle actor-isolated property on main actor
                Task { @MainActor in
                    self.isPro = isPro
                    
                    // Post notification for successful purchase
                    if isPro {
                        NotificationCenter.default.post(name: .purchaseCompleted, object: nil)
                    }
                }
            }
        }
    }
    
    // MARK: - AI Analysis Configuration
    
    /// Effective AI model based on Pro status and quality settings
    var effectiveAIModel: String {
        if isPro && highQualityAnalysisEnabled {
            return "gpt-5-mini"
        }
        return "gpt-4o"
    }
    
    /// Effective image resolution for AI processing based on Pro status and quality settings
    var effectiveImageResolution: CGFloat {
        if isPro && highQualityAnalysisEnabled {
            return 1250.0
        }
        return 512.0
    }
    
    /// Effective detail parameter for OpenAI API based on Pro status and quality settings
    var effectiveDetailLevel: String {
        if isPro && highQualityAnalysisEnabled {
            return "high"
        }
        return "low"
    }
    
    /// Whether high quality analysis toggle should be available (Pro users only)
    var isHighQualityToggleAvailable: Bool {
        return isPro
    }
    
    // MARK: - Pro Feature Checks
    
    func shouldShowPaywall() -> Bool {
        !isPro
    }
    
    func shouldShowPaywallForAiScan(currentCount: Int) -> Bool {
        print("📱 SettingsManager - Checking shouldShowPaywallForAiScan")
        print("📱 SettingsManager - Current isPro: \(isPro)")
        print("📱 SettingsManager - Current count of items which have used AI scan: \(currentCount)")
        return !isPro && currentCount >= AppConstants.maxFreeAiScans
    }
    
    // MARK: - Purchase Flow
    
    func purchasePro() {
        print("📱 SettingsManager - Initiating Pro purchase")
        Task {
            do {
                try await revenueCatManager.purchasePro()
                // Customer info will be updated via notification
            } catch {
                print("⚠️ SettingsManager - Error purchasing pro: \(error)")
            }
        }
    }
    
    func restorePurchases() async throws {
        print("📱 SettingsManager - Initiating purchase restoration")
        try await RevenueCatManager.shared.restorePurchases()
        // Customer info will be updated via notification
    }

    // MARK: - Reset Settings
    
    func resetToDefaults() {
        aiModel = defaultAIModel
        temperature = defaultTemperature
        maxTokens = defaultMaxTokens
        apiKey = defaultApiKey
        isHighDetail = isHighDetailDefault
        highQualityAnalysisEnabled = false
        hasLaunched = hasLaunchedDefault
        isPro = false
        successfulAIAnalysisCount = 0

        #if DEBUG
        if ProcessInfo.processInfo.arguments.contains("Is-Pro") {
            isPro = true
        }
        #endif
    }

    // MARK: - App Store Review Request

    func incrementSuccessfulAIAnalysis() {
        successfulAIAnalysisCount += 1
        print("📱 SettingsManager - Successful AI analysis count: \(successfulAIAnalysisCount)")
    }

    func shouldRequestReview() -> Bool {
        // Condition 1: After exactly 3 successful AI analyses
        if successfulAIAnalysisCount == 3 {
            return true
        }

        // Condition 2: After 30 days + 50 items analyzed (only once)
        if !hasRequestedReviewAfter30Days && hasUsedAppFor30Days() && successfulAIAnalysisCount >= 50 {
            hasRequestedReviewAfter30Days = true
            return true
        }

        return false
    }

    private func hasUsedAppFor30Days() -> Bool {
        let daysSinceFirstLaunch = Calendar.current.dateComponents([.day], from: firstLaunchDate, to: Date()).day ?? 0
        return daysSinceFirstLaunch >= 30
    }
}

extension Notification.Name {
    static let purchaseCompleted = Notification.Name("PurchaseCompletedNotification")
}

extension UserDefaults {
    func contains(key: String) -> Bool {
        return object(forKey: key) != nil
    }
}<|MERGE_RESOLUTION|>--- conflicted
+++ resolved
@@ -15,13 +15,10 @@
         static let highQualityAnalysisEnabled = "highQualityAnalysisEnabled"
         static let hasLaunched = "hasLaunched"
         static let isPro = "isPro"
-<<<<<<< HEAD
         static let preferredCaptureMode = "preferredCaptureMode"
-=======
         static let successfulAIAnalysisCount = "successfulAIAnalysisCount"
         static let firstLaunchDate = "firstLaunchDate"
         static let hasRequestedReviewAfter30Days = "hasRequestedReviewAfter30Days"
->>>>>>> af31e077
     }
     
     // Published properties that will update the UI
@@ -75,7 +72,6 @@
             UserDefaults.standard.set(highQualityAnalysisEnabled, forKey: Keys.highQualityAnalysisEnabled)
         }
     }
-<<<<<<< HEAD
     
     @Published var preferredCaptureMode: Int {
         didSet {
@@ -83,7 +79,6 @@
         }
     }
     
-=======
 
     @Published var successfulAIAnalysisCount: Int {
         didSet {
@@ -112,7 +107,6 @@
         }
     }
 
->>>>>>> af31e077
     // Pro feature constants
     public struct AppConstants: Sendable {
         static let maxFreeAiScans = 50
@@ -143,11 +137,8 @@
         self.highQualityAnalysisEnabled = highQualityAnalysisEnabledDefault
         self.hasLaunched = hasLaunchedDefault
         self.isPro = ProcessInfo.processInfo.arguments.contains("Is-Pro")
-<<<<<<< HEAD
         self.preferredCaptureMode = preferredCaptureModeDefault
-=======
         self.successfulAIAnalysisCount = UserDefaults.standard.integer(forKey: Keys.successfulAIAnalysisCount)
->>>>>>> af31e077
         
         print("📱 SettingsManager - Initial isPro value: \(self.isPro)")
         
