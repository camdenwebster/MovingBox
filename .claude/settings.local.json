{
  "permissions": {
    "allow": [
      "Bash(xcodebuild build:*)",
      "Bash(xcodebuild test:*)",
      "Bash(git add:*)",
      "Bash(grep:*)",
      "Bash(find:*)",
      "Bash(rg:*)",
      "Bash(xcodebuild:*)",
      "Bash(xcrun devicectl list:*)",
      "Bash(xcrun xcodebuild:*)",
      "Bash(swiftc:*)",
      "Bash(swift build:*)",
      "Bash(xcrun simctl list:*)",
      "Bash(swift:*)",
      "Bash(xcrun simctl boot:*)",
      "Bash(git fetch:*)",
      "Bash(git merge:*)",
      "Bash(git commit:*)",
      "mcp__ios-simulator__screenshot",
      "Bash(xcode-select:*)",
      "mcp__ios-simulator__get_booted_sim_id",
      "Bash(xcrun simctl install:*)",
      "mcp__ios-simulator__ui_tap",
      "Bash(xcrun simctl launch:*)",
      "mcp__ios-simulator__ui_swipe",
      "Bash(mkdir:*)",
      "WebFetch(domain:www.anthropic.com)",
      "WebFetch(domain:docs.anthropic.com)",
      "mcp__apple-doc-mcp__list_technologies",
      "mcp__apple-doc-mcp__search_symbols",
      "WebSearch",
      "WebFetch(domain:developer.apple.com)",
      "mcp__ios-simulator__ui_describe_all",
      "mcp__ios-simulator__ui_view",
      "Bash(xcrun simctl terminate:*)",
      "Bash(xcrun simctl uninstall:*)",
      "Bash(open:*)",
      "mcp__ios-simulator__ui_describe_point",
      "Bash(timeout 60 xcodebuild test:*)",
      "Bash(true)",
      "Bash(timeout 300 xcodebuild test:*)",
      "Bash(xcrun xcresulttool:*)",
      "Bash(pkill:*)",
      "Bash(timeout 180 xcodebuild test -project MovingBox.xcodeproj -scheme MovingBoxUITests -destination 'platform=iOS Simulator,name=iPhone 16 Pro' -only-testing MovingBoxUITests/DashboardNavigationUITests/testStatsDisplayCorrectly)",
      "Bash(timeout:*)",
<<<<<<< HEAD
      "Bash(gh issue:*)",
      "Bash(gh pr list:*)",
      "Bash(gh pr view:*)",
      "Bash(rm:*)"
=======
      "Bash(git fetch:*)",
      "Bash(git merge:*)",
      "Bash(git stash:*)",
      "Bash(git commit:*)",
      "Bash(xcrun simctl io:*)",
      "Bash(xcrun simctl keyb:*)",
      "Bash(xcrun simctl ui:*)",
      "mcp__context7__resolve-library-id",
      "mcp__context7__get-library-docs",
      "WebFetch(domain:nilcoalescing.com)",
      "Read(/Users/camden.webster/Downloads/**)"
>>>>>>> 6fa46cf1
    ],
    "deny": [],
    "defaultMode": "acceptEdits"
  }
}<|MERGE_RESOLUTION|>--- conflicted
+++ resolved
@@ -45,12 +45,9 @@
       "Bash(pkill:*)",
       "Bash(timeout 180 xcodebuild test -project MovingBox.xcodeproj -scheme MovingBoxUITests -destination 'platform=iOS Simulator,name=iPhone 16 Pro' -only-testing MovingBoxUITests/DashboardNavigationUITests/testStatsDisplayCorrectly)",
       "Bash(timeout:*)",
-<<<<<<< HEAD
       "Bash(gh issue:*)",
       "Bash(gh pr list:*)",
       "Bash(gh pr view:*)",
-      "Bash(rm:*)"
-=======
       "Bash(git fetch:*)",
       "Bash(git merge:*)",
       "Bash(git stash:*)",
@@ -62,7 +59,6 @@
       "mcp__context7__get-library-docs",
       "WebFetch(domain:nilcoalescing.com)",
       "Read(/Users/camden.webster/Downloads/**)"
->>>>>>> 6fa46cf1
     ],
     "deny": [],
     "defaultMode": "acceptEdits"
