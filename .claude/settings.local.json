--- conflicted
+++ resolved
@@ -12,14 +12,12 @@
       "Bash(xcrun xcodebuild:*)",
       "Bash(swiftc:*)",
       "Bash(swift build:*)",
-<<<<<<< HEAD
       "Bash(xcrun simctl list:*)",
       "Bash(swift:*)",
       "Bash(xcrun simctl boot:*)",
       "Bash(git fetch:*)",
       "Bash(git merge:*)",
-      "Bash(git commit:*)"
-=======
+      "Bash(git commit:*)",
       "mcp__ios-simulator__screenshot",
       "Bash(xcode-select:*)",
       "mcp__ios-simulator__get_booted_sim_id",
@@ -38,8 +36,6 @@
       "mcp__ios-simulator__ui_view",
       "Bash(xcrun simctl terminate:*)",
       "Bash(xcrun simctl uninstall:*)",
-      "Bash(xcrun simctl list:*)",
-      "Bash(xcrun simctl boot:*)",
       "Bash(open:*)",
       "mcp__ios-simulator__ui_describe_point",
       "Bash(timeout 60 xcodebuild test:*)",
@@ -49,7 +45,6 @@
       "Bash(pkill:*)",
       "Bash(timeout 180 xcodebuild test -project MovingBox.xcodeproj -scheme MovingBoxUITests -destination 'platform=iOS Simulator,name=iPhone 16 Pro' -only-testing MovingBoxUITests/DashboardNavigationUITests/testStatsDisplayCorrectly)",
       "Bash(timeout:*)"
->>>>>>> 688f2d3f
     ],
     "deny": [],
     "defaultMode": "acceptEdits"
